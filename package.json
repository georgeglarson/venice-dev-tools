--- conflicted
+++ resolved
@@ -1,21 +1,5 @@
 {
     "name": "venice-dev-tools",
-<<<<<<< HEAD
-    "version": "1.6.0",
-    "description": "A comprehensive SDK for the Venice AI API",
-    "main": "src/index.ts",
-    "scripts": {
-        "build": "webpack",
-        "start": "webpack serve"
-    },
-    "dependencies": {
-        "typescript": "^5.3.3"
-    },
-    "devDependencies": {
-        "webpack": "^5.89.0",
-        "webpack-cli": "^5.1.4",
-        "ts-loader": "^9.5.1"
-=======
     "version": "1.7.0",
     "description": "A comprehensive SDK for the Venice AI API",
     "main": "dist/bundle.js",
@@ -45,6 +29,5 @@
         "util": "^0.12.5",
         "webpack": "^5.89.0",
         "webpack-cli": "^5.1.4"
->>>>>>> 4e0a333c
     }
 }